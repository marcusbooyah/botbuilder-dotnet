--- conflicted
+++ resolved
@@ -1,32 +1,4 @@
 {
-<<<<<<< HEAD
-    "$schema": "./Schemas/app.schema",
-    "$type": "Microsoft.SequenceDialog",
-    "$id": "getUserInfo",
-    "sequence": [
-        {
-            "$type": "Microsoft.CallDialogStep",
-            "dialog": {
-                "$type": "Microsoft.TextPrompt",
-                "$id": "namePrompt",
-                "property": "value.name",
-                "pattern": "\\w{3,50}",
-                "initialPrompt": "What is your name?",
-                "retryPrompt": "Let's try again, what's your name?",
-                "notMatchedActivity": "You need to give me at least 3 chars to 30 chars as a name."
-            },
-            "property": "value.name"
-        },
-        {
-            "$type": "Microsoft.SendActivityStep",
-            "activity": "{template(welcome-user)}"
-        },
-        {
-            "$type": "Microsoft.EndDialogStep",
-            "result": "value"
-        }
-    ]
-=======
   "$schema": "./Schemas/app.schema",
   "$type": "Microsoft.SequenceDialog",
   "$id": "getUserInfo",
@@ -70,5 +42,4 @@
       "result": "value"
     }
   ]
->>>>>>> 09f1b8f9
 }
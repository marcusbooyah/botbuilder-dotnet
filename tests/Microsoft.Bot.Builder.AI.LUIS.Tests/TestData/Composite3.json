--- conflicted
+++ resolved
@@ -74,11 +74,7 @@
               "endIndex": 21,
               "text": "va",
               "type": "State",
-<<<<<<< HEAD
-              "score": 0.8453893
-=======
               "score": 0.9417667
->>>>>>> 71a95281
             }
           ]
         },
@@ -108,11 +104,7 @@
               "endIndex": 33,
               "text": "wa",
               "type": "State",
-<<<<<<< HEAD
-              "score": 0.9857455
-=======
               "score": 0.9899993
->>>>>>> 71a95281
             }
           ]
         },

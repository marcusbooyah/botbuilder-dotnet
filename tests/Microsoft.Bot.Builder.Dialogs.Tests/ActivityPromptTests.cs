--- conflicted
+++ resolved
@@ -2,7 +2,6 @@
 // Licensed under the MIT License.
 
 using System;
-using System.IO;
 using System.Threading;
 using System.Threading.Tasks;
 using Microsoft.Bot.Builder.Adapters;
@@ -14,57 +13,26 @@
     [TestClass]
     public class ActivityPromptTests
     {
-<<<<<<< HEAD
-        public TestContext TestContext { get; set; }
-
-        private async Task<bool> _validator(PromptValidatorContext<Activity> promptContext, CancellationToken cancellationToken)
-        {
-            var activity = promptContext.Recognized.Value;
-            if (activity.Type == ActivityTypes.Event)
-            {
-                if ((int)activity.Value == 2)
-                {
-                    promptContext.Recognized.Value = MessageFactory.Text(activity.Value.ToString());
-                    return true;
-                }
-            }
-            else
-            {
-                await promptContext.Context.SendActivityAsync("Please send an 'event'-type Activity with a value of 2.");
-            }
-            return false;
-        }
-
-=======
->>>>>>> 71a95281
-        [TestMethod]
-        public void ActivityPromptWithEmptyIdShouldNotFail()
-        {
-<<<<<<< HEAD
-            var emptyId = "";
-            var textPrompt = new EventActivityPrompt(emptyId, _validator);
-            Assert.IsNotNull(textPrompt.Id);
-=======
+        [TestMethod]
+        [ExpectedException(typeof(ArgumentNullException))]
+        public void ActivityPromptWithEmptyIdShouldFail()
+        {
             var emptyId = string.Empty;
             var textPrompt = new EventActivityPrompt(emptyId, Validator);
->>>>>>> 71a95281
-        }
-
-        [TestMethod]
-        public void ActivityPromptWithNullIdShouldNotFail()
+        }
+
+        [TestMethod]
+        [ExpectedException(typeof(ArgumentNullException))]
+        public void ActivityPromptWithNullIdShouldFail()
         {
             var nullId = string.Empty;
             nullId = null;
-<<<<<<< HEAD
-            var textPrompt = new EventActivityPrompt(nullId, _validator);
-            Assert.IsNotNull(textPrompt.Id);
-=======
             var textPrompt = new EventActivityPrompt(nullId, Validator);
->>>>>>> 71a95281
-        }
-
-        [TestMethod]
-        public void ActivityPromptWithNullValidatorShouldNotFail()
+        }
+
+        [TestMethod]
+        [ExpectedException(typeof(ArgumentNullException))]
+        public void ActivityPromptWithNullValidatorShouldFail()
         {
             var validator = (PromptValidator<Activity>)Validator;
             validator = null;
@@ -77,9 +45,8 @@
             var convoState = new ConversationState(new MemoryStorage());
             var dialogState = convoState.CreateProperty<DialogState>("dialogState");
 
-            var adapter = new TestAdapter(TestAdapter.CreateConversation(TestContext.TestName))
-                .Use(new AutoSaveStateMiddleware(convoState))
-                .Use(new TranscriptLoggerMiddleware(new FileTranscriptLogger()));
+            var adapter = new TestAdapter()
+                .Use(new AutoSaveStateMiddleware(convoState));
 
             // Create new DialogSet.
             var dialogs = new DialogSet(dialogState);
@@ -120,9 +87,8 @@
             var convoState = new ConversationState(new MemoryStorage());
             var dialogState = convoState.CreateProperty<DialogState>("dialogState");
 
-            var adapter = new TestAdapter(TestAdapter.CreateConversation(TestContext.TestName))
-                .Use(new AutoSaveStateMiddleware(convoState))
-                .Use(new TranscriptLoggerMiddleware(new FileTranscriptLogger()));
+            var adapter = new TestAdapter()
+                .Use(new AutoSaveStateMiddleware(convoState));
 
             var dialogs = new DialogSet(dialogState);
 
@@ -181,9 +147,8 @@
             var convoState = new ConversationState(new MemoryStorage());
             var dialogState = convoState.CreateProperty<DialogState>("dialogState");
 
-            var adapter = new TestAdapter(TestAdapter.CreateConversation(TestContext.TestName))
-                .Use(new AutoSaveStateMiddleware(convoState))
-                .Use(new TranscriptLoggerMiddleware(new FileTranscriptLogger()));
+            var adapter = new TestAdapter()
+                .Use(new AutoSaveStateMiddleware(convoState));
 
             var dialogs = new DialogSet(dialogState);
 
@@ -240,9 +205,8 @@
             var convoState = new ConversationState(new MemoryStorage());
             var dialogState = convoState.CreateProperty<DialogState>("dialogState");
 
-            var adapter = new TestAdapter(TestAdapter.CreateConversation(TestContext.TestName))
-                .Use(new AutoSaveStateMiddleware(convoState))
-                .Use(new TranscriptLoggerMiddleware(new FileTranscriptLogger()));
+            var adapter = new TestAdapter()
+                .Use(new AutoSaveStateMiddleware(convoState));
 
             // Create new DialogSet.
             var dialogs = new DialogSet(dialogState);

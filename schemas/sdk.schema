--- conflicted
+++ resolved
@@ -617,7 +617,7 @@
                     "anyOf": [
                         {
                             "$comment": "Eventually we should allow at least some subset of JSON schema here.",
-                            "title": "The form schema to be filled in.",
+                            "title": "The schema to be filled in.",
                             "type": "object",
                             "additionalProperties": true
                         },
@@ -702,13 +702,13 @@
             ]
         },
         "Microsoft.Ask": {
-            "$role": "unionType(Microsoft.IDialog)",
+            "$role": "union(Microsoft.IDialog)",
             "title": "Send Activity to Ask a question",
             "description": "This is an action which sends an activity to the user when a response is expected",
             "type": "object",
             "properties": {
-                "$type": {
-                    "title": "$type",
+                "$kind": {
+                    "title": "$kind",
                     "description": "Defines the valid properties for the component you are configuring (from a dialog .schema file)",
                     "type": "string",
                     "pattern": "^[a-zA-Z][a-zA-Z0-9.]*$",
@@ -732,7 +732,7 @@
                     "description": "Extra information for the Bot Framework Designer."
                 },
                 "activity": {
-                    "$type": "Microsoft.IActivityTemplate",
+                    "$kind": "Microsoft.IActivityTemplate",
                     "title": "Activity",
                     "description": "Activity to send.",
                     "$ref": "#/definitions/Microsoft.IActivityTemplate"
@@ -762,7 +762,7 @@
                 {
                     "title": "Type",
                     "required": [
-                        "$type"
+                        "$kind"
                     ]
                 }
             ]
@@ -2604,6 +2604,7 @@
             "$role": "union",
             "title": "Entity Recognizers",
             "description": "Union of components which derive from EntityRecognizer abstract class.",
+            "type": "object",
             "oneOf": [
                 {
                     "title": "Microsoft.AgeEntityRecognizer",
@@ -3483,10 +3484,6 @@
                     "title": "Microsoft.OnUnknownIntent",
                     "description": "Action to perform when user input is unrecognized and if none of the 'on intent recognition' triggers match recognized intent.",
                     "$ref": "#/definitions/Microsoft.OnUnknownIntent"
-                },
-                {
-                    "type": "string",
-                    "title": "string"
                 }
             ]
         },
@@ -3519,10 +3516,6 @@
                     "title": "Microsoft.TrueSelector",
                     "description": "Selector for all true events",
                     "$ref": "#/definitions/Microsoft.TrueSelector"
-                },
-                {
-                    "type": "string",
-                    "title": "string"
                 }
             ]
         },
@@ -4549,17 +4542,10 @@
                 }
             ]
         },
-<<<<<<< HEAD
         "Microsoft.OnAsk": {
-            "$role": "unionType(Microsoft.ITriggerCondition)",
+            "$role": "union(Microsoft.ITriggerCondition)",
             "title": "Form Ask Event",
             "description": "This defines the actions to take when an OnAsk event is raised",
-=======
-        "Microsoft.OnBeginDialog": {
-            "$role": "union(Microsoft.ITriggerCondition)",
-            "title": "On begin dialog",
-            "description": "Actions to perform when this dialog begins.",
->>>>>>> 6f071b3c
             "type": "object",
             "properties": {
                 "$kind": {
@@ -4634,17 +4620,10 @@
                 }
             ]
         },
-<<<<<<< HEAD
         "Microsoft.OnBeginDialog": {
-            "$role": "unionType(Microsoft.ITriggerCondition)",
+            "$role": "union(Microsoft.ITriggerCondition)",
             "title": "On begin dialog",
             "description": "Actions to perform when this dialog begins.",
-=======
-        "Microsoft.OnCancelDialog": {
-            "$role": "union(Microsoft.ITriggerCondition)",
-            "title": "On cancel dialog",
-            "description": "Actions to perform on cancel dialog event.",
->>>>>>> 6f071b3c
             "type": "object",
             "properties": {
                 "$kind": {
@@ -4719,17 +4698,10 @@
                 }
             ]
         },
-<<<<<<< HEAD
         "Microsoft.OnCancelDialog": {
-            "$role": "unionType(Microsoft.ITriggerCondition)",
+            "$role": "union(Microsoft.ITriggerCondition)",
             "title": "On cancel dialog",
             "description": "Actions to perform on cancel dialog event.",
-=======
-        "Microsoft.OnCondition": {
-            "$role": "union(Microsoft.ITriggerCondition)",
-            "title": "On condition",
-            "description": "Actions to perform when specified condition is true.",
->>>>>>> 6f071b3c
             "type": "object",
             "properties": {
                 "$kind": {
@@ -4804,17 +4776,10 @@
                 }
             ]
         },
-<<<<<<< HEAD
         "Microsoft.OnChooseProperty": {
-            "$role": "unionType(Microsoft.ITriggerCondition)",
+            "$role": "union(Microsoft.ITriggerCondition)",
             "title": "Form ChooseProperty Event",
             "description": "This defines the actions to take when a ChooseProperty event is raised",
-=======
-        "Microsoft.OnConversationUpdateActivity": {
-            "$role": "union(Microsoft.ITriggerCondition)",
-            "title": "On ConversationUpdate activity",
-            "description": "Actions to perform on receipt of an activity with type 'ConversationUpdate'.",
->>>>>>> 6f071b3c
             "type": "object",
             "properties": {
                 "$kind": {
@@ -4912,17 +4877,10 @@
                 }
             ]
         },
-<<<<<<< HEAD
         "Microsoft.OnClarifyEntity": {
-            "$role": "unionType(Microsoft.ITriggerCondition)",
+            "$role": "union(Microsoft.ITriggerCondition)",
             "title": "Form ClarifyEntity Event",
             "description": "This defines the actions to take when a ClarifyEntity event is raised",
-=======
-        "Microsoft.OnCustomEvent": {
-            "$role": "union(Microsoft.ITriggerCondition)",
-            "title": "On custom event",
-            "description": "Actions to perform when a custom event is detected. Use 'Emit a custom event' action to raise a custom event.",
->>>>>>> 6f071b3c
             "type": "object",
             "properties": {
                 "$kind": {
@@ -5002,28 +4960,15 @@
                     "title": "Type",
                     "required": [
                         "actions",
-<<<<<<< HEAD
-                        "$type"
+                        "$kind"
                     ]
                 }
             ]
         },
         "Microsoft.OnClearProperty": {
-            "$role": "unionType(Microsoft.ITriggerCondition)",
+            "$role": "union(Microsoft.ITriggerCondition)",
             "title": "Form ClearSlot Event",
             "description": "This defines the actions to take when a ClearSlot event is raised",
-=======
-                        "event",
-                        "$kind"
-                    ]
-                }
-            ]
-        },
-        "Microsoft.OnDialogEvent": {
-            "$role": "union(Microsoft.ITriggerCondition)",
-            "title": "On dialog event",
-            "description": "Actions to perform when a specific dialog event occurs.",
->>>>>>> 6f071b3c
             "type": "object",
             "properties": {
                 "$kind": {
@@ -5098,28 +5043,15 @@
                     "title": "Type",
                     "required": [
                         "actions",
-<<<<<<< HEAD
-                        "$type"
+                        "$kind"
                     ]
                 }
             ]
         },
         "Microsoft.OnCondition": {
-            "$role": "unionType(Microsoft.ITriggerCondition)",
+            "$role": "union(Microsoft.ITriggerCondition)",
             "title": "On condition",
             "description": "Actions to perform when specified condition is true.",
-=======
-                        "event",
-                        "$kind"
-                    ]
-                }
-            ]
-        },
-        "Microsoft.OnEndOfConversationActivity": {
-            "$role": "union(Microsoft.ITriggerCondition)",
-            "title": "On EndOfConversation activity",
-            "description": "Actions to perform on receipt of an activity with type 'EndOfConversation'.",
->>>>>>> 6f071b3c
             "type": "object",
             "properties": {
                 "$kind": {
@@ -5194,17 +5126,10 @@
                 }
             ]
         },
-<<<<<<< HEAD
         "Microsoft.OnConversationUpdateActivity": {
-            "$role": "unionType(Microsoft.ITriggerCondition)",
+            "$role": "union(Microsoft.ITriggerCondition)",
             "title": "On ConversationUpdate activity",
             "description": "Actions to perform on receipt of an activity with type 'ConversationUpdate'.",
-=======
-        "Microsoft.OnError": {
-            "$role": "union(Microsoft.ITriggerCondition)",
-            "title": "On Error",
-            "description": "Action to perform when an 'Error' dialog event occurs.",
->>>>>>> 6f071b3c
             "type": "object",
             "properties": {
                 "$kind": {
@@ -5279,17 +5204,10 @@
                 }
             ]
         },
-<<<<<<< HEAD
         "Microsoft.OnCustomEvent": {
-            "$role": "unionType(Microsoft.ITriggerCondition)",
+            "$role": "union(Microsoft.ITriggerCondition)",
             "title": "On custom event",
             "description": "Actions to perform when a custom event is detected. Use 'Emit a custom event' action to raise a custom event.",
-=======
-        "Microsoft.OnEventActivity": {
-            "$role": "union(Microsoft.ITriggerCondition)",
-            "title": "On Event activity",
-            "description": "Actions to perform on receipt of an activity with type 'Event'.",
->>>>>>> 6f071b3c
             "type": "object",
             "properties": {
                 "$kind": {
@@ -5364,28 +5282,16 @@
                     "title": "Type",
                     "required": [
                         "actions",
-<<<<<<< HEAD
                         "event",
-                        "$type"
+                        "$kind"
                     ]
                 }
             ]
         },
         "Microsoft.OnDialogEvent": {
-            "$role": "unionType(Microsoft.ITriggerCondition)",
+            "$role": "union(Microsoft.ITriggerCondition)",
             "title": "On dialog event",
             "description": "Actions to perform when a specific dialog event occurs.",
-=======
-                        "$kind"
-                    ]
-                }
-            ]
-        },
-        "Microsoft.OnHandoffActivity": {
-            "$role": "union(Microsoft.ITriggerCondition)",
-            "title": "On Handoff activity",
-            "description": "Actions to perform on receipt of an activity with type 'HandOff'.",
->>>>>>> 6f071b3c
             "type": "object",
             "properties": {
                 "$kind": {
@@ -5460,28 +5366,16 @@
                     "title": "Type",
                     "required": [
                         "actions",
-<<<<<<< HEAD
                         "event",
-                        "$type"
+                        "$kind"
                     ]
                 }
             ]
         },
         "Microsoft.OnEndOfConversationActivity": {
-            "$role": "unionType(Microsoft.ITriggerCondition)",
+            "$role": "union(Microsoft.ITriggerCondition)",
             "title": "On EndOfConversation activity",
             "description": "Actions to perform on receipt of an activity with type 'EndOfConversation'.",
-=======
-                        "$kind"
-                    ]
-                }
-            ]
-        },
-        "Microsoft.OnIntent": {
-            "$role": "union(Microsoft.ITriggerCondition)",
-            "title": "On intent recognition",
-            "description": "Actions to perform when specified intent is recognized.",
->>>>>>> 6f071b3c
             "type": "object",
             "properties": {
                 "$kind": {
@@ -5551,19 +5445,19 @@
                     "title": "Type",
                     "required": [
                         "actions",
-                        "$type"
+                        "$kind"
                     ]
                 }
             ]
         },
         "Microsoft.OnError": {
-            "$role": "unionType(Microsoft.ITriggerCondition)",
+            "$role": "union(Microsoft.ITriggerCondition)",
             "title": "On Error",
             "description": "Action to perform when an 'Error' dialog event occurs.",
             "type": "object",
             "properties": {
-                "$type": {
-                    "title": "$type",
+                "$kind": {
+                    "title": "$kind",
                     "description": "Defines the valid properties for the component you are configuring (from a dialog .schema file)",
                     "type": "string",
                     "pattern": "^[a-zA-Z][a-zA-Z0-9.]*$",
@@ -5599,7 +5493,7 @@
                     "type": "array",
                     "description": "Sequence of actions to execute.",
                     "items": {
-                        "$type": "Microsoft.IDialog",
+                        "$kind": "Microsoft.IDialog",
                         "$ref": "#/definitions/Microsoft.IDialog"
                     }
                 },
@@ -5629,19 +5523,19 @@
                     "title": "Type",
                     "required": [
                         "actions",
-                        "$type"
+                        "$kind"
                     ]
                 }
             ]
         },
         "Microsoft.OnEventActivity": {
-            "$role": "unionType(Microsoft.ITriggerCondition)",
+            "$role": "union(Microsoft.ITriggerCondition)",
             "title": "On Event activity",
             "description": "Actions to perform on receipt of an activity with type 'Event'.",
             "type": "object",
             "properties": {
-                "$type": {
-                    "title": "$type",
+                "$kind": {
+                    "title": "$kind",
                     "description": "Defines the valid properties for the component you are configuring (from a dialog .schema file)",
                     "type": "string",
                     "pattern": "^[a-zA-Z][a-zA-Z0-9.]*$",
@@ -5677,7 +5571,7 @@
                     "type": "array",
                     "description": "Sequence of actions to execute.",
                     "items": {
-                        "$type": "Microsoft.IDialog",
+                        "$kind": "Microsoft.IDialog",
                         "$ref": "#/definitions/Microsoft.IDialog"
                     }
                 },
@@ -5707,19 +5601,19 @@
                     "title": "Type",
                     "required": [
                         "actions",
-                        "$type"
+                        "$kind"
                     ]
                 }
             ]
         },
         "Microsoft.OnHandoffActivity": {
-            "$role": "unionType(Microsoft.ITriggerCondition)",
+            "$role": "union(Microsoft.ITriggerCondition)",
             "title": "On Handoff activity",
             "description": "Actions to perform on receipt of an activity with type 'HandOff'.",
             "type": "object",
             "properties": {
-                "$type": {
-                    "title": "$type",
+                "$kind": {
+                    "title": "$kind",
                     "description": "Defines the valid properties for the component you are configuring (from a dialog .schema file)",
                     "type": "string",
                     "pattern": "^[a-zA-Z][a-zA-Z0-9.]*$",
@@ -5755,7 +5649,7 @@
                     "type": "array",
                     "description": "Sequence of actions to execute.",
                     "items": {
-                        "$type": "Microsoft.IDialog",
+                        "$kind": "Microsoft.IDialog",
                         "$ref": "#/definitions/Microsoft.IDialog"
                     }
                 },
@@ -5785,19 +5679,19 @@
                     "title": "Type",
                     "required": [
                         "actions",
-                        "$type"
+                        "$kind"
                     ]
                 }
             ]
         },
         "Microsoft.OnIntent": {
-            "$role": "unionType(Microsoft.ITriggerCondition)",
+            "$role": "union(Microsoft.ITriggerCondition)",
             "title": "On intent recognition",
             "description": "Actions to perform when specified intent is recognized.",
             "type": "object",
             "properties": {
-                "$type": {
-                    "title": "$type",
+                "$kind": {
+                    "title": "$kind",
                     "description": "Defines the valid properties for the component you are configuring (from a dialog .schema file)",
                     "type": "string",
                     "pattern": "^[a-zA-Z][a-zA-Z0-9.]*$",
@@ -5833,7 +5727,7 @@
                     "type": "array",
                     "description": "Sequence of actions to execute.",
                     "items": {
-                        "$type": "Microsoft.IDialog",
+                        "$kind": "Microsoft.IDialog",
                         "$ref": "#/definitions/Microsoft.IDialog"
                     }
                 },
@@ -6345,19 +6239,19 @@
                     "title": "Type",
                     "required": [
                         "actions",
-                        "$type"
+                        "$kind"
                     ]
                 }
             ]
         },
         "Microsoft.OnSetProperty": {
-            "$role": "unionType(Microsoft.ITriggerCondition)",
+            "$role": "union(Microsoft.ITriggerCondition)",
             "title": "Form SetSlot Event",
             "description": "This defines the actions to take when a SetSlot event is raised",
             "type": "object",
             "properties": {
-                "$type": {
-                    "title": "$type",
+                "$kind": {
+                    "title": "$kind",
                     "description": "Defines the valid properties for the component you are configuring (from a dialog .schema file)",
                     "type": "string",
                     "pattern": "^[a-zA-Z][a-zA-Z0-9.]*$",
@@ -6393,7 +6287,7 @@
                     "type": "array",
                     "description": "Sequence of actions to execute.",
                     "items": {
-                        "$type": "Microsoft.IDialog",
+                        "$kind": "Microsoft.IDialog",
                         "$ref": "#/definitions/Microsoft.IDialog"
                     }
                 },

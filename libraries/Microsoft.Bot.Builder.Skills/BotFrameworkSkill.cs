--- conflicted
+++ resolved
@@ -3,11 +3,7 @@
 
 using System;
 
-<<<<<<< HEAD
-namespace Microsoft.Bot.Builder.Integration.AspNet.Core.Skills
-=======
 namespace Microsoft.Bot.Builder.Skills
->>>>>>> 983a58c4
 {
     /// <summary>
     /// Registration for a BotFrameworkHttpProtocol based Skill endpoint.

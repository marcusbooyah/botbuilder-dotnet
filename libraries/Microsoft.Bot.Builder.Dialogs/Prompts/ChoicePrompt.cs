﻿// Copyright (c) Microsoft Corporation. All rights reserved.
// Licensed under the MIT License.

using System;
using System.Collections.Generic;
using System.Diagnostics.Contracts;
using System.Linq;
using System.Threading;
using System.Threading.Tasks;
using Microsoft.Bot.Builder.Dialogs.Choices;
using Microsoft.Bot.Schema;
using static Microsoft.Bot.Builder.Dialogs.Prompts.PromptCultureModels;

namespace Microsoft.Bot.Builder.Dialogs
{
    /// <summary>
    /// Prompts a user to select from a list of choices.
    /// </summary>
    public class ChoicePrompt : Prompt<FoundChoice>
    {
<<<<<<< HEAD
        /// <summary>
        /// A dictionary of Default Choices based on <seealso cref="GetSupportedCultures"/>.
        /// Can be replaced by user using the constructor that contains choiceDefaults.
        /// </summary>
        private readonly Dictionary<string, ChoiceFactoryOptions> _choiceDefaults =
            new Dictionary<string, ChoiceFactoryOptions>(
            GetSupportedCultures().ToDictionary(
                culture => culture.Locale, culture =>
                new ChoiceFactoryOptions { InlineSeparator = culture.Separator, InlineOr = culture.InlineOr, InlineOrMore = culture.InlineOrMore, IncludeNumbers = true }));
=======
        private static readonly Dictionary<string, ChoiceFactoryOptions> DefaultChoiceOptions = new Dictionary<string, ChoiceFactoryOptions>(StringComparer.OrdinalIgnoreCase)
        {
            { Spanish, new ChoiceFactoryOptions { InlineSeparator = ", ", InlineOr = " o ", InlineOrMore = ", o ", IncludeNumbers = true } },
            { Dutch, new ChoiceFactoryOptions { InlineSeparator = ", ", InlineOr = " of ", InlineOrMore = ", of ", IncludeNumbers = true } },
            { English, new ChoiceFactoryOptions { InlineSeparator = ", ", InlineOr = " or ", InlineOrMore = ", or ", IncludeNumbers = true } },
            { French, new ChoiceFactoryOptions { InlineSeparator = ", ", InlineOr = " ou ", InlineOrMore = ", ou ", IncludeNumbers = true } },
            { German, new ChoiceFactoryOptions { InlineSeparator = ", ", InlineOr = " oder ", InlineOrMore = ", oder ", IncludeNumbers = true } },
            { Japanese, new ChoiceFactoryOptions { InlineSeparator = "、 ", InlineOr = " または ", InlineOrMore = "、 または ", IncludeNumbers = true } },
            { Portuguese, new ChoiceFactoryOptions { InlineSeparator = ", ", InlineOr = " ou ", InlineOrMore = ", ou ", IncludeNumbers = true } },
            { Chinese, new ChoiceFactoryOptions { InlineSeparator = "， ", InlineOr = " 要么 ", InlineOrMore = "， 要么 ", IncludeNumbers = true } },
        };
>>>>>>> 4487b0a6

        /// <summary>
        /// Initializes a new instance of the <see cref="ChoicePrompt"/> class.
        /// </summary>
        /// <param name="dialogId">The ID to assign to this prompt.</param>
        /// <param name="validator">Optional, a <see cref="PromptValidator{FoundChoice}"/> that contains additional,
        /// custom validation for this prompt.</param>
        /// <param name="defaultLocale">Optional, the default locale used to determine language-specific behavior of the prompt.
        /// The locale is a 2, 3, or 4 character ISO 639 code that represents a language or language family.</param>
        /// <remarks>The value of <paramref name="dialogId"/> must be unique within the
        /// <see cref="DialogSet"/> or <see cref="ComponentDialog"/> to which the prompt is added.
        /// <para>If the <see cref="Activity.Locale"/>
        /// of the <see cref="DialogContext"/>.<see cref="DialogContext.Context"/>.<see cref="ITurnContext.Activity"/>
        /// is specified, then that local is used to determine language specific behavior; otherwise
        /// the <paramref name="defaultLocale"/> is used. US-English is the used if no language or
        /// default locale is available, or if the language or locale is not otherwise supported.</para></remarks>
        public ChoicePrompt(string dialogId, PromptValidator<FoundChoice> validator = null, string defaultLocale = null)
            : base(dialogId, validator)
        {
            Style = ListStyle.Auto;
            DefaultLocale = defaultLocale;
        }

        /// <summary>
        /// Initializes a new instance of the <see cref="ChoicePrompt"/> class.
        /// </summary>
        /// <param name="dialogId">The ID to assign to this prompt.</param>
        /// <param name="validator">Optional, a <see cref="PromptValidator{FoundChoice}"/> that contains additional,
        /// custom validation for this prompt.</param>
        /// <param name="defaultLocale">Optional, the default locale used to determine language-specific behavior of the prompt.
        /// The locale is a 2, 3, or 4 character ISO 639 code that represents a language or language family.</param>
        /// <param name="choiceDefaults">Overrides the dictionary of Bot Framework SDK-supported _choiceDefaults (for prompt localization).
        /// Must be passed in to each ConfirmPrompt that needs the custom choice defaults.</param>
        /// <remarks>The value of <paramref name="dialogId"/> must be unique within the
        /// <see cref="DialogSet"/> or <see cref="ComponentDialog"/> to which the prompt is added.
        /// <para>If the <see cref="Activity.Locale"/>
        /// of the <see cref="DialogContext"/>.<see cref="DialogContext.Context"/>.<see cref="ITurnContext.Activity"/>
        /// is specified, then that local is used to determine language specific behavior; otherwise
        /// the <paramref name="defaultLocale"/> is used. US-English is the used if no language or
        /// default locale is available, or if the language or locale is not otherwise supported.</para></remarks>
        public ChoicePrompt(string dialogId, Dictionary<string, ChoiceFactoryOptions> choiceDefaults, PromptValidator<FoundChoice> validator = null, string defaultLocale = null)
            : this(dialogId, validator, defaultLocale)
        {
            _choiceDefaults = choiceDefaults;
        }

        /// <summary>
        /// Gets or sets the style to use when presenting the prompt to the user.
        /// </summary>
        /// <value>The style to use when presenting the prompt to the user.</value>
        public ListStyle Style { get; set; }

        /// <summary>
        /// Gets or sets the default locale used to determine language-specific behavior of the prompt.
        /// </summary>
        /// <value>The default locale used to determine language-specific behavior of the prompt.</value>
        public string DefaultLocale { get; set; }

        /// <summary>
        /// Gets or sets additional options passed to the <see cref="ChoiceFactory"/> and used to tweak
        /// the style of choices rendered to the user.
        /// </summary>
        /// <value>Additional options for presenting the set of choices.</value>
        public ChoiceFactoryOptions ChoiceOptions { get; set; }

        /// <summary>
        /// Gets or sets additional options passed to the underlying
        /// <see cref="ChoiceRecognizers.RecognizeChoices(string, IList{Choice}, FindChoicesOptions)"/> method.
        /// </summary>
        /// <value>Options to control the recognition strategy.</value>
        public FindChoicesOptions RecognizerOptions { get; set; }

        /// <summary>
        /// Prompts the user for input.
        /// </summary>
        /// <param name="turnContext">Context for the current turn of conversation with the user.</param>
        /// <param name="state">Contains state for the current instance of the prompt on the dialog stack.</param>
        /// <param name="options">A prompt options object constructed from the options initially provided
        /// in the call to <see cref="DialogContext.PromptAsync(string, PromptOptions, CancellationToken)"/>.</param>
        /// <param name="isRetry">true  if this is the first time this prompt dialog instance
        /// on the stack is prompting the user for input; otherwise, false.</param>
        /// <param name="cancellationToken">A cancellation token that can be used by other objects
        /// or threads to receive notice of cancellation.</param>
        /// <returns>A <see cref="Task"/> representing the asynchronous operation.</returns>
        protected override async Task OnPromptAsync(ITurnContext turnContext, IDictionary<string, object> state, PromptOptions options, bool isRetry, CancellationToken cancellationToken = default(CancellationToken))
        {
            if (turnContext == null)
            {
                throw new ArgumentNullException(nameof(turnContext));
            }

            if (options == null)
            {
                throw new ArgumentNullException(nameof(options));
            }

            // Determine culture
            var culture = MapToNearestLanguage(turnContext.Activity.Locale ?? DefaultLocale);
            if (string.IsNullOrEmpty(culture) || !_choiceDefaults.ContainsKey(culture))
            {
                culture = English.Locale;
            }

            // Format prompt to send
            IMessageActivity prompt;
            var choices = options.Choices ?? new List<Choice>();
            var channelId = turnContext.Activity.ChannelId;
            var choiceOptions = ChoiceOptions ?? _choiceDefaults[culture];
            var choiceStyle = options.Style ?? Style;
            if (isRetry && options.RetryPrompt != null)
            {
                prompt = AppendChoices(options.RetryPrompt, channelId, choices, choiceStyle, choiceOptions);
            }
            else
            {
                prompt = AppendChoices(options.Prompt, channelId, choices, choiceStyle, choiceOptions);
            }

            // Send prompt
            await turnContext.SendActivityAsync(prompt, cancellationToken).ConfigureAwait(false);
        }

        /// <summary>
        /// Attempts to recognize the user's input.
        /// </summary>
        /// <param name="turnContext">Context for the current turn of conversation with the user.</param>
        /// <param name="state">Contains state for the current instance of the prompt on the dialog stack.</param>
        /// <param name="options">A prompt options object constructed from the options initially provided
        /// in the call to <see cref="DialogContext.PromptAsync(string, PromptOptions, CancellationToken)"/>.</param>
        /// <param name="cancellationToken">A cancellation token that can be used by other objects
        /// or threads to receive notice of cancellation.</param>
        /// <returns>A <see cref="Task"/> representing the asynchronous operation.</returns>
        /// <remarks>If the task is successful, the result describes the result of the recognition attempt.</remarks>
        protected override Task<PromptRecognizerResult<FoundChoice>> OnRecognizeAsync(ITurnContext turnContext, IDictionary<string, object> state, PromptOptions options, CancellationToken cancellationToken = default(CancellationToken))
        {
            if (turnContext == null)
            {
                throw new ArgumentNullException(nameof(turnContext));
            }

            var choices = options.Choices ?? new List<Choice>();

            var result = new PromptRecognizerResult<FoundChoice>();
            if (turnContext.Activity.Type == ActivityTypes.Message)
            {
                var activity = turnContext.Activity;
                var utterance = activity.Text;
                var opt = RecognizerOptions ?? new FindChoicesOptions();
                opt.Locale = MapToNearestLanguage(activity.Locale ?? opt.Locale ?? DefaultLocale ?? English.Locale);
                var results = ChoiceRecognizers.RecognizeChoices(utterance, choices, opt);
                if (results != null && results.Count > 0)
                {
                    result.Succeeded = true;
                    result.Value = results[0].Resolution;
                }
            }

            return Task.FromResult(result);
        }
    }
}
<|MERGE_RESOLUTION|>--- conflicted
+++ resolved
@@ -18,7 +18,6 @@
     /// </summary>
     public class ChoicePrompt : Prompt<FoundChoice>
     {
-<<<<<<< HEAD
         /// <summary>
         /// A dictionary of Default Choices based on <seealso cref="GetSupportedCultures"/>.
         /// Can be replaced by user using the constructor that contains choiceDefaults.
@@ -28,19 +27,6 @@
             GetSupportedCultures().ToDictionary(
                 culture => culture.Locale, culture =>
                 new ChoiceFactoryOptions { InlineSeparator = culture.Separator, InlineOr = culture.InlineOr, InlineOrMore = culture.InlineOrMore, IncludeNumbers = true }));
-=======
-        private static readonly Dictionary<string, ChoiceFactoryOptions> DefaultChoiceOptions = new Dictionary<string, ChoiceFactoryOptions>(StringComparer.OrdinalIgnoreCase)
-        {
-            { Spanish, new ChoiceFactoryOptions { InlineSeparator = ", ", InlineOr = " o ", InlineOrMore = ", o ", IncludeNumbers = true } },
-            { Dutch, new ChoiceFactoryOptions { InlineSeparator = ", ", InlineOr = " of ", InlineOrMore = ", of ", IncludeNumbers = true } },
-            { English, new ChoiceFactoryOptions { InlineSeparator = ", ", InlineOr = " or ", InlineOrMore = ", or ", IncludeNumbers = true } },
-            { French, new ChoiceFactoryOptions { InlineSeparator = ", ", InlineOr = " ou ", InlineOrMore = ", ou ", IncludeNumbers = true } },
-            { German, new ChoiceFactoryOptions { InlineSeparator = ", ", InlineOr = " oder ", InlineOrMore = ", oder ", IncludeNumbers = true } },
-            { Japanese, new ChoiceFactoryOptions { InlineSeparator = "、 ", InlineOr = " または ", InlineOrMore = "、 または ", IncludeNumbers = true } },
-            { Portuguese, new ChoiceFactoryOptions { InlineSeparator = ", ", InlineOr = " ou ", InlineOrMore = ", ou ", IncludeNumbers = true } },
-            { Chinese, new ChoiceFactoryOptions { InlineSeparator = "， ", InlineOr = " 要么 ", InlineOrMore = "， 要么 ", IncludeNumbers = true } },
-        };
->>>>>>> 4487b0a6
 
         /// <summary>
         /// Initializes a new instance of the <see cref="ChoicePrompt"/> class.
@@ -201,4 +187,4 @@
             return Task.FromResult(result);
         }
     }
-}
+}
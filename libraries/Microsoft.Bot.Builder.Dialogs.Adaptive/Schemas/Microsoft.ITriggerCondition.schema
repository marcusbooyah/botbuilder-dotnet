{
<<<<<<< HEAD
    "$schema": "https://raw.githubusercontent.com/microsoft/botbuilder-dotnet/master/form/schemas/component.schema",
    "$role": "unionType",
=======
    "$schema": "https://raw.githubusercontent.com/microsoft/botbuilder-dotnet/master/schemas/component.schema",
    "$role": "union",
>>>>>>> 6f071b3c
    "title": "Microsoft Triggers",
    "description": "Union of components which implement the OnCondition",
    "oneOf": [
        {
            "type": "string"
        }
    ]
}<|MERGE_RESOLUTION|>--- conflicted
+++ resolved
@@ -1,16 +1,6 @@
 {
-<<<<<<< HEAD
-    "$schema": "https://raw.githubusercontent.com/microsoft/botbuilder-dotnet/master/form/schemas/component.schema",
-    "$role": "unionType",
-=======
     "$schema": "https://raw.githubusercontent.com/microsoft/botbuilder-dotnet/master/schemas/component.schema",
     "$role": "union",
->>>>>>> 6f071b3c
     "title": "Microsoft Triggers",
-    "description": "Union of components which implement the OnCondition",
-    "oneOf": [
-        {
-            "type": "string"
-        }
-    ]
+    "description": "Union of components which implement the OnCondition"
 }
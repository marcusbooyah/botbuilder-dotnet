--- conflicted
+++ resolved
@@ -1,11 +1,7 @@
 {
-<<<<<<< HEAD
-    "$schema": "https://raw.githubusercontent.com/microsoft/botbuilder-dotnet/master/form/schemas/component.schema",
-    "$role": "unionType",
-=======
     "$schema": "https://raw.githubusercontent.com/microsoft/botbuilder-dotnet/master/schemas/component.schema",
     "$role": "union",
->>>>>>> 6f071b3c
     "title": "Entity Recognizers",
-    "description": "Union of components which derive from EntityRecognizer abstract class."
+    "description": "Union of components which derive from EntityRecognizer abstract class.",
+    "type": "object"
 }
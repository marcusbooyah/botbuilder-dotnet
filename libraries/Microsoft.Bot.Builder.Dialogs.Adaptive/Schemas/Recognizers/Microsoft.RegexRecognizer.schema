{
<<<<<<< HEAD
    "$schema": "https://raw.githubusercontent.com/microsoft/botbuilder-dotnet/master/form/schemas/component.schema",
    "$role": "unionType(Microsoft.IRecognizer)",
=======
    "$schema": "https://raw.githubusercontent.com/microsoft/botbuilder-dotnet/master/schemas/component.schema",
    "$role": "union(Microsoft.IRecognizer)",
>>>>>>> 6f071b3c
    "title": "Regex recognizer",
    "description": "Use regular expressions to recognize intents and entities from user input.",
    "type": "object",
    "properties": {
        "intents": {
            "type": "array",
            "title": "RegEx patterns to intents",
            "description": "Collection of patterns to match for an intent.",
            "items": {
                "type": "object",
                "properties": {
                    "intent": {
                        "type": "string",
                        "title": "Intent",
                        "description": "The intent name."
                    },
                    "pattern": {
                        "type": "string",
                        "title": "Pattern",
                        "description": "The regular expression pattern."
                    }
                }
            }
        },
        "entities": {
            "type": "array",
            "items": {
                "$kind": "Microsoft.EntityRecognizers"
            },
            "title": "Entity recognizers",
            "description": "Collection of entity recognizers to use."
        }
    },
    "required": [
        "intents"
    ]
}<|MERGE_RESOLUTION|>--- conflicted
+++ resolved
@@ -1,11 +1,6 @@
 {
-<<<<<<< HEAD
-    "$schema": "https://raw.githubusercontent.com/microsoft/botbuilder-dotnet/master/form/schemas/component.schema",
-    "$role": "unionType(Microsoft.IRecognizer)",
-=======
     "$schema": "https://raw.githubusercontent.com/microsoft/botbuilder-dotnet/master/schemas/component.schema",
     "$role": "union(Microsoft.IRecognizer)",
->>>>>>> 6f071b3c
     "title": "Regex recognizer",
     "description": "Use regular expressions to recognize intents and entities from user input.",
     "type": "object",

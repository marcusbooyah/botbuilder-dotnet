--- conflicted
+++ resolved
@@ -9,11 +9,7 @@
 using System.Threading.Tasks;
 using Microsoft.Bot.Builder.Dialogs.Memory.PathResolvers;
 using Microsoft.Bot.Builder.Dialogs.Memory.Scopes;
-<<<<<<< HEAD
-using Newtonsoft.Json.Bson;
-=======
 using Microsoft.Bot.Expressions.Memory;
->>>>>>> 6f071b3c
 using Newtonsoft.Json.Linq;
 using static Microsoft.Bot.Builder.Dialogs.Memory.Scopes.MemoryScope;
 
@@ -169,7 +165,7 @@
             }
 
             remainingPath = string.Empty;
-            return GetMemoryScope(scope) ?? throw new ArgumentOutOfRangeException(GetBadScopeMessage(path));
+            return GetMemoryScope(scope);
         }
 
         /// <summary>
@@ -201,9 +197,19 @@
             path = TransformPath(path ?? throw new ArgumentNullException(nameof(path)));
 
             var memoryScope = ResolveMemoryScope(path, out var remainingPath);
-            if (memoryScope != null && string.IsNullOrEmpty(remainingPath))
+            if (memoryScope == null)
+            {
+                return false;
+            }
+
+            if (string.IsNullOrEmpty(remainingPath))
             {
                 var memory = memoryScope.GetMemory(this.dialogContext);
+                if (memory == null)
+                {
+                    return false;
+                }
+
                 value = ObjectPath.MapValueTo<T>(memory);
                 return true;
             }
@@ -283,19 +289,11 @@
                 throw new Exception($"{path} = You can't pass an unresolved Task to SetValue");
             }
 
-<<<<<<< HEAD
             path = this.TransformPath(path ?? throw new ArgumentNullException(nameof(path)));
             if (TrackChange(path, value))
             {
                 ObjectPath.SetPathValue(this, path, value);
             }
-=======
-            path = TransformPath(path ?? throw new ArgumentNullException(nameof(path)));
-            ObjectPath.SetPathValue(this, path, value);
-
-            // Every set will increase version
-            version++;
->>>>>>> 6f071b3c
         }
 
         /// <summary>

﻿// Copyright (c) Microsoft Corporation. All rights reserved.
// Licensed under the MIT License.

using System;
using System.Collections.Generic;
using System.Linq;
using System.Net.Http;
using System.Threading;
using System.Threading.Tasks;
using Microsoft.Azure.CognitiveServices.Language.LUIS.Runtime;
using Microsoft.Azure.CognitiveServices.Language.LUIS.Runtime.Models;
using Microsoft.Bot.Builder.TraceExtensions;
using Microsoft.Bot.Configuration;
using Microsoft.Bot.Schema;
using Microsoft.Rest;
using Newtonsoft.Json.Linq;

namespace Microsoft.Bot.Builder.AI.Luis
{
    /// <inheritdoc />
    /// <summary>
    /// A LUIS based implementation of <see cref="ITelemetryRecognizer"/>.
    /// </summary>
    public class LuisRecognizer : ITelemetryRecognizer
    {
        /// <summary>
        /// The value type for a LUIS trace activity.
        /// </summary>
        public const string LuisTraceType = "https://www.luis.ai/schemas/trace";

        /// <summary>
        /// The context label for a LUIS trace activity.
        /// </summary>
        public const string LuisTraceLabel = "Luis Trace";

        private readonly ILUISRuntimeClient _runtime;
        private readonly LuisApplication _application;
        private readonly LuisPredictionOptions _options;
        private readonly bool _includeApiResults;

        /// <summary>
        /// Initializes a new instance of the <see cref="LuisRecognizer"/> class.
        /// </summary>
        /// <param name="application">The LUIS application to use to recognize text.</param>
        /// <param name="predictionOptions">(Optional) The LUIS prediction options to use.</param>
        /// <param name="includeApiResults">(Optional) TRUE to include raw LUIS API response.</param>
        /// <param name="clientHandler">(Optional) Custom handler for LUIS API calls to allow mocking.</param>
<<<<<<< HEAD
        /// <param name="telemetryClient">The IBotTelemetryClient used to log the LuisResult event.</param>
        /// <param name="logPersonalInformation">TRUE to include personally indentifiable information.</param>
        public LuisRecognizer(LuisApplication application, LuisPredictionOptions predictionOptions = null, bool includeApiResults = false, HttpClientHandler clientHandler = null, IBotTelemetryClient telemetryClient = null, bool logPersonalInformation = false)
=======
        public LuisRecognizer(LuisApplication application, LuisPredictionOptions predictionOptions = null, bool includeApiResults = false, HttpClientHandler clientHandler = null)
>>>>>>> 71a95281
        {
            _application = application ?? throw new ArgumentNullException(nameof(application));
            _options = predictionOptions ?? new LuisPredictionOptions();
            _includeApiResults = includeApiResults;

            TelemetryClient = _options.TelemetryClient;
            LogPersonalInformation = _options.LogPersonalInformation;

            var credentials = new ApiKeyServiceClientCredentials(application.EndpointKey);
            var delegatingHandler = new LuisDelegatingHandler();
            var httpClientHandler = clientHandler ?? CreateRootHandler();
            var currentHandler = CreateHttpHandlerPipeline(httpClientHandler, delegatingHandler);

            DefaultHttpClient = new HttpClient(currentHandler, false)
            {
                Timeout = TimeSpan.FromMilliseconds(_options.Timeout),
            };

            _runtime = new LUISRuntimeClient(credentials, DefaultHttpClient, false)
            {
                Endpoint = application.Endpoint,
            };
        }

        /// <summary>
        /// Initializes a new instance of the <see cref="LuisRecognizer"/> class.
        /// </summary>
        /// <param name="service">The LUIS service from configuration.</param>
        /// <param name="predictionOptions">(Optional) The LUIS prediction options to use.</param>
        /// <param name="includeApiResults">(Optional) TRUE to include raw LUIS API response.</param>
        /// <param name="clientHandler">(Optional) Custom handler for LUIS API calls to allow mocking.</param>
        public LuisRecognizer(LuisService service, LuisPredictionOptions predictionOptions = null, bool includeApiResults = false, HttpClientHandler clientHandler = null)
            : this(new LuisApplication(service), predictionOptions, includeApiResults, clientHandler)
        {
        }

        /// <summary>
        /// Initializes a new instance of the <see cref="LuisRecognizer"/> class.
        /// </summary>
        /// <param name="applicationEndpoint">The LUIS endpoint as shown in https://luis.ai .</param>
        /// <param name="predictionOptions">(Optional) The LUIS prediction options to use.</param>
        /// <param name="includeApiResults">(Optional) TRUE to include raw LUIS API response.</param>
        /// <param name="clientHandler">(Optional) Custom handler for LUIS API calls to allow mocking.</param>
        public LuisRecognizer(string applicationEndpoint, LuisPredictionOptions predictionOptions = null, bool includeApiResults = false, HttpClientHandler clientHandler = null)
            : this(new LuisApplication(applicationEndpoint), predictionOptions, includeApiResults, clientHandler)
        {
        }

<<<<<<< HEAD
=======
        public static HttpClient DefaultHttpClient { get; private set; }

>>>>>>> 71a95281
        /// <summary>
        /// Gets or sets a value indicating whether to log personal information that came from the user to telemetry.
        /// </summary>
        /// <value>If true, personal information is logged to Telemetry; otherwise the properties will be filtered.</value>
        public bool LogPersonalInformation { get; set; }

        /// <summary>
        /// Gets the currently configured <see cref="IBotTelemetryClient"/> that logs the LuisResult event.
        /// </summary>
        /// <value>The <see cref="IBotTelemetryClient"/> being used to log events.</value>
        public IBotTelemetryClient TelemetryClient { get; }

        /// <summary>
        /// Returns the name of the top scoring intent from a set of LUIS results.
        /// </summary>
        /// <param name="results">Result set to be searched.</param>
        /// <param name="defaultIntent">(Optional) Intent name to return should a top intent be found. Defaults to a value of "None".</param>
        /// <param name="minScore">(Optional) Minimum score needed for an intent to be considered as a top intent. If all intents in the set are below this threshold then the `defaultIntent` will be returned.  Defaults to a value of `0.0`.</param>
        /// <returns>The top scoring intent name.</returns>
        public static string TopIntent(RecognizerResult results, string defaultIntent = "None", double minScore = 0.0)
        {
            if (results == null)
            {
                throw new ArgumentNullException(nameof(results));
            }

            string topIntent = null;
            var topScore = -1.0;
            if (results.Intents.Count > 0)
            {
                foreach (var intent in results.Intents)
                {
                    var score = (double)intent.Value.Score;
                    if (score > topScore && score >= minScore)
                    {
                        topIntent = intent.Key;
                        topScore = score;
                    }
                }
            }

            return !string.IsNullOrEmpty(topIntent) ? topIntent : defaultIntent;
        }

        /// <inheritdoc />
        public virtual async Task<RecognizerResult> RecognizeAsync(ITurnContext turnContext, CancellationToken cancellationToken)
            => await RecognizeInternalAsync(turnContext, null, null, null, cancellationToken).ConfigureAwait(false);

        /// <summary>
        /// Runs an utterance through a recognizer and returns a generic recognizer result.
        /// </summary>
        /// <param name="turnContext">Turn context.</param>
        /// <param name="predictionOptions">A <see cref="LuisPredictionOptions"/> instance to be used by the call.
        /// This parameter gets merged with the default <see cref="LuisPredictionOptions"/> passed in the constructor.</param>
        /// <param name="cancellationToken">Cancellation token.</param>
        /// <returns>Analysis of utterance.</returns>
        public virtual async Task<RecognizerResult> RecognizeAsync(ITurnContext turnContext, LuisPredictionOptions predictionOptions, CancellationToken cancellationToken)
            => await RecognizeInternalAsync(turnContext, predictionOptions, null, null, cancellationToken).ConfigureAwait(false);

        /// <inheritdoc />
        public virtual async Task<T> RecognizeAsync<T>(ITurnContext turnContext, CancellationToken cancellationToken)
            where T : IRecognizerConvert, new()
        {
            var result = new T();
            result.Convert(await RecognizeInternalAsync(turnContext, null, null, null, cancellationToken).ConfigureAwait(false));
            return result;
        }

        /// <summary>
        /// Runs an utterance through a recognizer and returns a strongly-typed recognizer result.
        /// </summary>
        /// <typeparam name="T">The recognition result type.</typeparam>
        /// <param name="turnContext">Turn context.</param>
        /// <param name="predictionOptions">A <see cref="LuisPredictionOptions"/> instance to be used by the call.
        /// This parameter gets merged with the default <see cref="LuisPredictionOptions"/> passed in the constructor.</param>
        /// <param name="cancellationToken">Cancellation token.</param>
        /// <returns>Analysis of utterance.</returns>
        public virtual async Task<T> RecognizeAsync<T>(ITurnContext turnContext, LuisPredictionOptions predictionOptions, CancellationToken cancellationToken)
            where T : IRecognizerConvert, new()
        {
            var result = new T();
            result.Convert(await RecognizeInternalAsync(turnContext, predictionOptions, null, null, cancellationToken).ConfigureAwait(false));
            return result;
        }

        /// <summary>
        /// Return results of the analysis (Suggested actions and intents).
        /// </summary>
        /// <param name="turnContext">Context object containing information for a single turn of conversation with a user.</param>
        /// <param name="telemetryProperties">Additional properties to be logged to telemetry with the LuisResult event.</param>
        /// <param name="telemetryMetrics">Additional metrics to be logged to telemetry with the LuisResult event.</param>
        /// <param name="cancellationToken">A cancellation token that can be used by other objects or threads to receive notice of cancellation.</param>
        /// <returns>The LUIS results of the analysis of the current message text in the current turn's context activity.</returns>
        public virtual async Task<RecognizerResult> RecognizeAsync(ITurnContext turnContext, Dictionary<string, string> telemetryProperties, Dictionary<string, double> telemetryMetrics = null, CancellationToken cancellationToken = default)
        => await RecognizeInternalAsync(turnContext, null, telemetryProperties, telemetryMetrics, cancellationToken).ConfigureAwait(false);

        /// <summary>
        /// Return results of the analysis (Suggested actions and intents).
        /// </summary>
        /// <param name="turnContext">Context object containing information for a single turn of conversation with a user.</param>
        /// <param name="predictionOptions">A <see cref="LuisPredictionOptions"/> instance to be used by the call.
        /// This parameter gets merged with the default <see cref="LuisPredictionOptions"/> passed in the constructor.</param>
        /// <param name="telemetryProperties">Additional properties to be logged to telemetry with the LuisResult event.</param>
        /// <param name="telemetryMetrics">Additional metrics to be logged to telemetry with the LuisResult event.</param>
        /// <param name="cancellationToken">A cancellation token that can be used by other objects or threads to receive notice of cancellation.</param>
        /// <returns>The LUIS results of the analysis of the current message text in the current turn's context activity.</returns>
        public virtual async Task<RecognizerResult> RecognizeAsync(ITurnContext turnContext, LuisPredictionOptions predictionOptions, Dictionary<string, string> telemetryProperties, Dictionary<string, double> telemetryMetrics = null, CancellationToken cancellationToken = default)
        => await RecognizeInternalAsync(turnContext, predictionOptions, telemetryProperties, telemetryMetrics, cancellationToken).ConfigureAwait(false);

        /// <summary>
        /// Return results of the analysis (Suggested actions and intents).
        /// </summary>
        /// <typeparam name="T">The recognition result type.</typeparam>
        /// <param name="turnContext">Context object containing information for a single turn of conversation with a user.</param>
        /// <param name="telemetryProperties">Additional properties to be logged to telemetry with the LuisResult event.</param>
        /// <param name="telemetryMetrics">Additional metrics to be logged to telemetry with the LuisResult event.</param>
        /// <param name="cancellationToken">A cancellation token that can be used by other objects or threads to receive notice of cancellation.</param>
        /// <returns>The LUIS results of the analysis of the current message text in the current turn's context activity.</returns>
        public virtual async Task<T> RecognizeAsync<T>(ITurnContext turnContext, Dictionary<string, string> telemetryProperties, Dictionary<string, double> telemetryMetrics = null, CancellationToken cancellationToken = default)
            where T : IRecognizerConvert, new()
        {
            var result = new T();
            result.Convert(await RecognizeInternalAsync(turnContext, null, telemetryProperties, telemetryMetrics, cancellationToken).ConfigureAwait(false));
            return result;
        }

        /// <summary>
        /// Return results of the analysis (Suggested actions and intents).
        /// </summary>
        /// <typeparam name="T">The recognition result type.</typeparam>
        /// <param name="turnContext">Context object containing information for a single turn of conversation with a user.</param>
        /// <param name="predictionOptions">A <see cref="LuisPredictionOptions"/> instance to be used by the call.
        /// This parameter gets merged with the default <see cref="LuisPredictionOptions"/> passed in the constructor.</param>
        /// <param name="telemetryProperties">Additional properties to be logged to telemetry with the LuisResult event.</param>
        /// <param name="telemetryMetrics">Additional metrics to be logged to telemetry with the LuisResult event.</param>
        /// <param name="cancellationToken">A cancellation token that can be used by other objects or threads to receive notice of cancellation.</param>
        /// <returns>The LUIS results of the analysis of the current message text in the current turn's context activity.</returns>
        public virtual async Task<T> RecognizeAsync<T>(ITurnContext turnContext, LuisPredictionOptions predictionOptions, Dictionary<string, string> telemetryProperties, Dictionary<string, double> telemetryMetrics = null, CancellationToken cancellationToken = default)
            where T : IRecognizerConvert, new()
        {
            var result = new T();
            result.Convert(await RecognizeInternalAsync(turnContext, predictionOptions, telemetryProperties, telemetryMetrics, cancellationToken).ConfigureAwait(false));
            return result;
        }

        /// <summary>
        /// Invoked prior to a LuisResult being logged.
        /// </summary>
        /// <param name="recognizerResult">The Luis Results for the call.</param>
        /// <param name="turnContext">Context object containing information for a single turn of conversation with a user.</param>
        /// <param name="telemetryProperties">Additional properties to be logged to telemetry with the LuisResult event.</param>
        /// <param name="telemetryMetrics">Additional metrics to be logged to telemetry with the LuisResult event.</param>
        /// <param name="cancellationToken">A cancellation token that can be used by other objects or threads to receive notice of cancellation.</param>
        /// <returns><see cref="Task"/>.</returns>
        protected virtual async Task OnRecognizerResultAsync(RecognizerResult recognizerResult, ITurnContext turnContext, Dictionary<string, string> telemetryProperties = null, Dictionary<string, double> telemetryMetrics = null, CancellationToken cancellationToken = default)
        {
            var properties = await FillLuisEventPropertiesAsync(recognizerResult, turnContext, telemetryProperties, cancellationToken).ConfigureAwait(false);

            // Track the event
            TelemetryClient.TrackEvent(LuisTelemetryConstants.LuisResult, properties, telemetryMetrics);
        }

        /// <summary>
        /// Fills the event properties for LuisResult event for telemetry.
        /// These properties are logged when the recognizer is called.
        /// </summary>
        /// <param name="recognizerResult">Last activity sent from user.</param>
        /// <param name="turnContext">Context object containing information for a single turn of conversation with a user.</param>
        /// <param name="telemetryProperties">Additional properties to be logged to telemetry with the LuisResult event.</param>
        /// <param name="cancellationToken">A cancellation token that can be used by other objects or threads to receive notice of cancellation.</param>
        /// additionalProperties
        /// <returns>A dictionary that is sent as "Properties" to IBotTelemetryClient.TrackEvent method for the BotMessageSend event.</returns>
        protected Task<Dictionary<string, string>> FillLuisEventPropertiesAsync(RecognizerResult recognizerResult, ITurnContext turnContext, Dictionary<string, string> telemetryProperties = null, CancellationToken cancellationToken = default)
        {
            var topTwoIntents = (recognizerResult.Intents.Count > 0) ? recognizerResult.Intents.OrderByDescending(x => x.Value.Score).Take(2).ToArray() : null;

            // Add the intent score and conversation id properties
            var properties = new Dictionary<string, string>()
            {
                { LuisTelemetryConstants.ApplicationIdProperty, _application.ApplicationId },
                { LuisTelemetryConstants.IntentProperty, topTwoIntents?[0].Key ?? string.Empty },
                { LuisTelemetryConstants.IntentScoreProperty, topTwoIntents?[0].Value.Score?.ToString("N2") ?? "0.00" },
                { LuisTelemetryConstants.Intent2Property, (topTwoIntents?.Count() > 1) ? topTwoIntents?[1].Key ?? string.Empty : string.Empty },
                { LuisTelemetryConstants.IntentScore2Property, (topTwoIntents?.Count() > 1) ? topTwoIntents?[1].Value.Score?.ToString("N2") ?? "0.00" : "0.00" },
                { LuisTelemetryConstants.FromIdProperty, turnContext.Activity.From.Id },
            };

            if (recognizerResult.Properties.TryGetValue("sentiment", out var sentiment) && sentiment is JObject)
            {
                if (((JObject)sentiment).TryGetValue("label", out var label))
                {
                    properties.Add(LuisTelemetryConstants.SentimentLabelProperty, label.Value<string>());
                }

                if (((JObject)sentiment).TryGetValue("score", out var score))
                {
                    properties.Add(LuisTelemetryConstants.SentimentScoreProperty, score.Value<string>());
                }
            }

            var entities = recognizerResult.Entities?.ToString();
            properties.Add(LuisTelemetryConstants.EntitiesProperty, entities);

            // Use the LogPersonalInformation flag to toggle logging PII data, text is a common example
            if (LogPersonalInformation && !string.IsNullOrEmpty(turnContext.Activity.Text))
            {
                properties.Add(LuisTelemetryConstants.QuestionProperty, turnContext.Activity.Text);
            }

            // Additional Properties can override "stock" properties.
            if (telemetryProperties != null)
            {
                return Task.FromResult(telemetryProperties.Concat(properties)
                           .GroupBy(kv => kv.Key)
                           .ToDictionary(g => g.Key, g => g.First().Value));
            }

            return Task.FromResult(properties);
        }

        private async Task<RecognizerResult> RecognizeInternalAsync(ITurnContext turnContext, LuisPredictionOptions predictionOptions, Dictionary<string, string> telemetryProperties, Dictionary<string, double> telemetryMetrics, CancellationToken cancellationToken)
        {
            var luisPredictionOptions = predictionOptions == null ? _options : MergeDefaultOptionsWithProvidedOptions(_options, predictionOptions);

            BotAssert.ContextNotNull(turnContext);

            if (turnContext.Activity.Type != ActivityTypes.Message)
            {
                return null;
            }

            var utterance = turnContext.Activity?.AsMessageActivity()?.Text;
            RecognizerResult recognizerResult;
            LuisResult luisResult = null;

            if (string.IsNullOrWhiteSpace(utterance))
            {
                recognizerResult = new RecognizerResult
                {
                    Text = utterance,
                    Intents = new Dictionary<string, IntentScore>() { { string.Empty, new IntentScore() { Score = 1.0 } } },
                    Entities = new JObject(),
                };
            }
<<<<<<< HEAD

            var luisResult = await _runtime.Prediction.ResolveAsync(
                _application.ApplicationId,
                utterance,
                timezoneOffset: _options.TimezoneOffset,
                verbose: _options.IncludeAllIntents,
                staging: _options.Staging,
                spellCheck: _options.SpellCheck,
                bingSpellCheckSubscriptionKey: _options.BingSpellCheckSubscriptionKey,
                log: _options.Log ?? true,
                cancellationToken: cancellationToken).ConfigureAwait(false);

            var recognizerResult = new RecognizerResult
            {
                Text = utterance,
                AlteredText = luisResult.AlteredQuery,
                Intents = LuisUtil.GetIntents(luisResult), 
                Entities = LuisUtil.ExtractEntitiesAndMetadata(luisResult.Entities, luisResult.CompositeEntities, _options.IncludeInstanceData ?? true),
            };
            LuisUtil.AddProperties(luisResult, recognizerResult);
            if (_includeApiResults)
=======
            else
>>>>>>> 71a95281
            {
                luisResult = await _runtime.Prediction.ResolveAsync(
                    _application.ApplicationId,
                    utterance,
                    timezoneOffset: luisPredictionOptions.TimezoneOffset,
                    verbose: luisPredictionOptions.IncludeAllIntents,
                    staging: luisPredictionOptions.Staging,
                    spellCheck: luisPredictionOptions.SpellCheck,
                    bingSpellCheckSubscriptionKey: luisPredictionOptions.BingSpellCheckSubscriptionKey,
                    log: luisPredictionOptions.Log ?? true,
                    cancellationToken: cancellationToken).ConfigureAwait(false);

                recognizerResult = new RecognizerResult
                {
                    Text = utterance,
                    AlteredText = luisResult.AlteredQuery,
                    Intents = LuisUtil.GetIntents(luisResult),
                    Entities = LuisUtil.ExtractEntitiesAndMetadata(luisResult.Entities, luisResult.CompositeEntities, luisPredictionOptions.IncludeInstanceData ?? true),
                };
                LuisUtil.AddProperties(luisResult, recognizerResult);
                if (_includeApiResults)
                {
                    recognizerResult.Properties.Add("luisResult", luisResult);
                }
            }

            // Log telemetry
            await OnRecognizerResultAsync(recognizerResult, turnContext, telemetryProperties, telemetryMetrics, cancellationToken).ConfigureAwait(false);

            var traceInfo = JObject.FromObject(
                new
                {
                    recognizerResult,
                    luisModel = new
                    {
                        ModelID = _application.ApplicationId,
                    },
                    luisOptions = luisPredictionOptions,
                    luisResult,
                });

            await turnContext.TraceActivityAsync("LuisRecognizer", traceInfo, LuisTraceType, LuisTraceLabel, cancellationToken).ConfigureAwait(false);
            return recognizerResult;
        }

        private LuisPredictionOptions MergeDefaultOptionsWithProvidedOptions(LuisPredictionOptions defaultOptions, LuisPredictionOptions overridenOptions)
            => new LuisPredictionOptions()
            {
                BingSpellCheckSubscriptionKey = overridenOptions.BingSpellCheckSubscriptionKey ?? defaultOptions.BingSpellCheckSubscriptionKey,
                IncludeAllIntents = overridenOptions.IncludeAllIntents ?? defaultOptions.IncludeAllIntents,
                IncludeInstanceData = overridenOptions.IncludeInstanceData ?? defaultOptions.IncludeInstanceData,
                Log = overridenOptions.Log ?? defaultOptions.Log,
                SpellCheck = overridenOptions.SpellCheck ?? defaultOptions.SpellCheck,
                Staging = overridenOptions.Staging ?? defaultOptions.Staging,
                TimezoneOffset = overridenOptions.TimezoneOffset ?? defaultOptions.TimezoneOffset,
            };

        private DelegatingHandler CreateHttpHandlerPipeline(HttpClientHandler httpClientHandler, params DelegatingHandler[] handlers)
        {
            // Now, the RetryAfterDelegatingHandler should be the absolute outermost handler
            // because it's extremely lightweight and non-interfering
            DelegatingHandler currentHandler =
                new RetryDelegatingHandler(new RetryAfterDelegatingHandler { InnerHandler = httpClientHandler });

            if (handlers != null)
            {
                for (var i = handlers.Length - 1; i >= 0; --i)
                {
                    var handler = handlers[i];

                    // Non-delegating handlers are ignored since we always
                    // have RetryDelegatingHandler as the outer-most handler
                    while (handler.InnerHandler is DelegatingHandler)
                    {
                        handler = handler.InnerHandler as DelegatingHandler;
                    }

                    handler.InnerHandler = currentHandler;
                    currentHandler = handlers[i];
                }
            }

            return currentHandler;
        }

        private HttpClientHandler CreateRootHandler() =>

            // Create our root handler
#if FullNetFx
            return new WebRequestHandler();
#else
            new HttpClientHandler();
#endif
    }
}<|MERGE_RESOLUTION|>--- conflicted
+++ resolved
@@ -45,13 +45,9 @@
         /// <param name="predictionOptions">(Optional) The LUIS prediction options to use.</param>
         /// <param name="includeApiResults">(Optional) TRUE to include raw LUIS API response.</param>
         /// <param name="clientHandler">(Optional) Custom handler for LUIS API calls to allow mocking.</param>
-<<<<<<< HEAD
         /// <param name="telemetryClient">The IBotTelemetryClient used to log the LuisResult event.</param>
         /// <param name="logPersonalInformation">TRUE to include personally indentifiable information.</param>
         public LuisRecognizer(LuisApplication application, LuisPredictionOptions predictionOptions = null, bool includeApiResults = false, HttpClientHandler clientHandler = null, IBotTelemetryClient telemetryClient = null, bool logPersonalInformation = false)
-=======
-        public LuisRecognizer(LuisApplication application, LuisPredictionOptions predictionOptions = null, bool includeApiResults = false, HttpClientHandler clientHandler = null)
->>>>>>> 71a95281
         {
             _application = application ?? throw new ArgumentNullException(nameof(application));
             _options = predictionOptions ?? new LuisPredictionOptions();
@@ -100,11 +96,8 @@
         {
         }
 
-<<<<<<< HEAD
-=======
         public static HttpClient DefaultHttpClient { get; private set; }
 
->>>>>>> 71a95281
         /// <summary>
         /// Gets or sets a value indicating whether to log personal information that came from the user to telemetry.
         /// </summary>
@@ -198,7 +191,7 @@
         /// <param name="telemetryMetrics">Additional metrics to be logged to telemetry with the LuisResult event.</param>
         /// <param name="cancellationToken">A cancellation token that can be used by other objects or threads to receive notice of cancellation.</param>
         /// <returns>The LUIS results of the analysis of the current message text in the current turn's context activity.</returns>
-        public virtual async Task<RecognizerResult> RecognizeAsync(ITurnContext turnContext, Dictionary<string, string> telemetryProperties, Dictionary<string, double> telemetryMetrics = null, CancellationToken cancellationToken = default)
+        public virtual async Task<RecognizerResult> RecognizeAsync(ITurnContext turnContext, Dictionary<string, string> telemetryProperties, Dictionary<string, double> telemetryMetrics = null, CancellationToken cancellationToken = default(CancellationToken))
         => await RecognizeInternalAsync(turnContext, null, telemetryProperties, telemetryMetrics, cancellationToken).ConfigureAwait(false);
 
         /// <summary>
@@ -211,7 +204,7 @@
         /// <param name="telemetryMetrics">Additional metrics to be logged to telemetry with the LuisResult event.</param>
         /// <param name="cancellationToken">A cancellation token that can be used by other objects or threads to receive notice of cancellation.</param>
         /// <returns>The LUIS results of the analysis of the current message text in the current turn's context activity.</returns>
-        public virtual async Task<RecognizerResult> RecognizeAsync(ITurnContext turnContext, LuisPredictionOptions predictionOptions, Dictionary<string, string> telemetryProperties, Dictionary<string, double> telemetryMetrics = null, CancellationToken cancellationToken = default)
+        public virtual async Task<RecognizerResult> RecognizeAsync(ITurnContext turnContext, LuisPredictionOptions predictionOptions, Dictionary<string, string> telemetryProperties, Dictionary<string, double> telemetryMetrics = null, CancellationToken cancellationToken = default(CancellationToken))
         => await RecognizeInternalAsync(turnContext, predictionOptions, telemetryProperties, telemetryMetrics, cancellationToken).ConfigureAwait(false);
 
         /// <summary>
@@ -223,7 +216,7 @@
         /// <param name="telemetryMetrics">Additional metrics to be logged to telemetry with the LuisResult event.</param>
         /// <param name="cancellationToken">A cancellation token that can be used by other objects or threads to receive notice of cancellation.</param>
         /// <returns>The LUIS results of the analysis of the current message text in the current turn's context activity.</returns>
-        public virtual async Task<T> RecognizeAsync<T>(ITurnContext turnContext, Dictionary<string, string> telemetryProperties, Dictionary<string, double> telemetryMetrics = null, CancellationToken cancellationToken = default)
+        public virtual async Task<T> RecognizeAsync<T>(ITurnContext turnContext, Dictionary<string, string> telemetryProperties, Dictionary<string, double> telemetryMetrics = null, CancellationToken cancellationToken = default(CancellationToken))
             where T : IRecognizerConvert, new()
         {
             var result = new T();
@@ -242,7 +235,7 @@
         /// <param name="telemetryMetrics">Additional metrics to be logged to telemetry with the LuisResult event.</param>
         /// <param name="cancellationToken">A cancellation token that can be used by other objects or threads to receive notice of cancellation.</param>
         /// <returns>The LUIS results of the analysis of the current message text in the current turn's context activity.</returns>
-        public virtual async Task<T> RecognizeAsync<T>(ITurnContext turnContext, LuisPredictionOptions predictionOptions, Dictionary<string, string> telemetryProperties, Dictionary<string, double> telemetryMetrics = null, CancellationToken cancellationToken = default)
+        public virtual async Task<T> RecognizeAsync<T>(ITurnContext turnContext, LuisPredictionOptions predictionOptions, Dictionary<string, string> telemetryProperties, Dictionary<string, double> telemetryMetrics = null, CancellationToken cancellationToken = default(CancellationToken))
             where T : IRecognizerConvert, new()
         {
             var result = new T();
@@ -259,7 +252,7 @@
         /// <param name="telemetryMetrics">Additional metrics to be logged to telemetry with the LuisResult event.</param>
         /// <param name="cancellationToken">A cancellation token that can be used by other objects or threads to receive notice of cancellation.</param>
         /// <returns><see cref="Task"/>.</returns>
-        protected virtual async Task OnRecognizerResultAsync(RecognizerResult recognizerResult, ITurnContext turnContext, Dictionary<string, string> telemetryProperties = null, Dictionary<string, double> telemetryMetrics = null, CancellationToken cancellationToken = default)
+        protected virtual async Task OnRecognizerResultAsync(RecognizerResult recognizerResult, ITurnContext turnContext, Dictionary<string, string> telemetryProperties = null, Dictionary<string, double> telemetryMetrics = null, CancellationToken cancellationToken = default(CancellationToken))
         {
             var properties = await FillLuisEventPropertiesAsync(recognizerResult, turnContext, telemetryProperties, cancellationToken).ConfigureAwait(false);
 
@@ -277,7 +270,7 @@
         /// <param name="cancellationToken">A cancellation token that can be used by other objects or threads to receive notice of cancellation.</param>
         /// additionalProperties
         /// <returns>A dictionary that is sent as "Properties" to IBotTelemetryClient.TrackEvent method for the BotMessageSend event.</returns>
-        protected Task<Dictionary<string, string>> FillLuisEventPropertiesAsync(RecognizerResult recognizerResult, ITurnContext turnContext, Dictionary<string, string> telemetryProperties = null, CancellationToken cancellationToken = default)
+        protected Task<Dictionary<string, string>> FillLuisEventPropertiesAsync(RecognizerResult recognizerResult, ITurnContext turnContext, Dictionary<string, string> telemetryProperties = null, CancellationToken cancellationToken = default(CancellationToken))
         {
             var topTwoIntents = (recognizerResult.Intents.Count > 0) ? recognizerResult.Intents.OrderByDescending(x => x.Value.Score).Take(2).ToArray() : null;
 
@@ -349,31 +342,7 @@
                     Entities = new JObject(),
                 };
             }
-<<<<<<< HEAD
-
-            var luisResult = await _runtime.Prediction.ResolveAsync(
-                _application.ApplicationId,
-                utterance,
-                timezoneOffset: _options.TimezoneOffset,
-                verbose: _options.IncludeAllIntents,
-                staging: _options.Staging,
-                spellCheck: _options.SpellCheck,
-                bingSpellCheckSubscriptionKey: _options.BingSpellCheckSubscriptionKey,
-                log: _options.Log ?? true,
-                cancellationToken: cancellationToken).ConfigureAwait(false);
-
-            var recognizerResult = new RecognizerResult
-            {
-                Text = utterance,
-                AlteredText = luisResult.AlteredQuery,
-                Intents = LuisUtil.GetIntents(luisResult), 
-                Entities = LuisUtil.ExtractEntitiesAndMetadata(luisResult.Entities, luisResult.CompositeEntities, _options.IncludeInstanceData ?? true),
-            };
-            LuisUtil.AddProperties(luisResult, recognizerResult);
-            if (_includeApiResults)
-=======
             else
->>>>>>> 71a95281
             {
                 luisResult = await _runtime.Prediction.ResolveAsync(
                     _application.ApplicationId,
@@ -390,7 +359,7 @@
                 {
                     Text = utterance,
                     AlteredText = luisResult.AlteredQuery,
-                    Intents = LuisUtil.GetIntents(luisResult),
+                    Intents = LuisUtil.GetIntents(luisResult), 
                     Entities = LuisUtil.ExtractEntitiesAndMetadata(luisResult.Entities, luisResult.CompositeEntities, luisPredictionOptions.IncludeInstanceData ?? true),
                 };
                 LuisUtil.AddProperties(luisResult, recognizerResult);

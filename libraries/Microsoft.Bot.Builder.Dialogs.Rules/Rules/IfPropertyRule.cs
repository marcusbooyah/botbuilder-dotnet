<<<<<<< HEAD
﻿using System;
using System.Collections.Generic;
using System.Text;
using System.Threading.Tasks;
using Microsoft.Bot.Builder.Dialogs;
using Microsoft.Expressions;
using Microsoft.Bot.Builder.Dialogs.Expressions;

namespace Microsoft.Bot.Builder.Dialogs.Rules.Rules
{
    public class IfPropertyRuleCondition
    {
        public IExpression Expression { get; set; }
        public List<IRule> Rules { get; set; }

    }

    public class IfPropertyRule : IRule
    {
        public List<IfPropertyRuleCondition> Conditionals { get; set; }

        public List<IDialog> Steps
        {
            get
            {
                var steps = new List<IDialog>();
                Conditionals.ForEach(c => c.Rules.ForEach(r => r.Steps.ForEach(s => steps.Add(s))));
                return steps;
            }
        }


        public IfPropertyRule(IExpression expression, List<IRule> rules)
        {
            if (expression != null && rules != null)
            {
                Conditionals.Add(new IfPropertyRuleCondition()
                {
                    Expression = expression,
                    Rules = rules
                });
            }
        }

        public IfPropertyRule()
        {
        }

        public async Task<List<PlanChangeList>> EvaluateAsync(PlanningContext planning, DialogEvent dialogEvent)
        {
            // Find first matching conditional
            var changes = new List<PlanChangeList>();

            for (int i = 0; i < Conditionals.Count; i++)
            {
                var conditional = Conditionals[i];

                var result = await conditional.Expression.Parse.Evaluate(planning.State).ConfigureAwait(false);
                if ((bool)result)
                {
                    // Evaluate child rules
                    for (int j = 0; j < conditional.Rules.Count; j++)
                    {
                        var change = await conditional.Rules[j].EvaluateAsync(planning, dialogEvent).ConfigureAwait(false);

                        if (change != null)
                        {
                            changes.AddRange(change);
                        }
                    }

                    break;
                }
            }

            return changes.Count > 0 ? changes : null;
        }

        public void ElseIf(IExpression expression, List<IRule> rules)
        {
            Conditionals.Add(new IfPropertyRuleCondition()
            {
                Expression = expression,
                Rules = rules
            });
        }

        public void Else(List<IRule> rules)
        {
            Conditionals.Add(new IfPropertyRuleCondition()
            {
                Expression = new StaticExpression(true),
                Rules = rules
            });
        }

        internal class StaticExpression : IExpression
        {
            private bool result;

            public string Expression { get { return result.ToString();  } }

            public Expression Parse { get { return new Constant(result); } }

            internal StaticExpression(bool result)
            {
                this.result = result;
            }
        }
    }
}
=======
﻿//using System;
//using System.Collections.Generic;
//using System.Text;
//using System.Threading.Tasks;
//using Microsoft.Bot.Builder.Dialogs;
//using Microsoft.Bot.Builder.Dialogs.Expressions;
//using Microsoft.Bot.Builder.Dialogs.Rules.Expressions;

//namespace Microsoft.Bot.Builder.Dialogs.Rules.Rules
//{
//    public class IfPropertyRuleCondition
//    {
//        public IExpressionEval Expression { get; set; }
//        public List<IRule> Rules { get; set; }

//    }

//    public class IfPropertyRule : IRule
//    {
//        public List<IfPropertyRuleCondition> Conditionals { get; set; }

//        public List<IDialog> Steps
//        {
//            get
//            {
//                var steps = new List<IDialog>();
//                Conditionals.ForEach(c => c.Rules.ForEach(r => r.Steps.ForEach(s => steps.Add(s))));
//                return steps;
//            }
//        }


//        public IfPropertyRule(IExpressionEval expression, List<IRule> rules)
//        {
//            if (expression != null && rules != null)
//            {
//                Conditionals.Add(new IfPropertyRuleCondition()
//                {
//                    Expression = expression,
//                    Rules = rules
//                });
//            }
//        }

//        public IfPropertyRule()
//        {
//        }

//        public async Task<List<PlanChangeList>> ExecuteAsync(PlanningContext planning)
//        {
//            // Find first matching conditional
//            var changes = new List<PlanChangeList>();

//            for (int i = 0; i < Conditionals.Count; i++)
//            {
//                var conditional = Conditionals[i];

//                var result = await conditional.Expression.Evaluate(planning.State).ConfigureAwait(false);
//                if ((bool)result)
//                {
//                    // Evaluate child rules
//                    for (int j = 0; j < conditional.Rules.Count; j++)
//                    {
//                        var change = await conditional.Rules[j].ExecuteAsync(planning).ConfigureAwait(false);

//                        if (change != null)
//                        {
//                            changes.AddRange(change);
//                        }
//                    }

//                    break;
//                }
//            }

//            return changes.Count > 0 ? changes : null;
//        }

//        public void ElseIf(IExpressionEval expression, List<IRule> rules)
//        {
//            Conditionals.Add(new IfPropertyRuleCondition()
//            {
//                Expression = expression,
//                Rules = rules
//            });
//        }

//        public void Else(List<IRule> rules)
//        {
//            Conditionals.Add(new IfPropertyRuleCondition()
//            {
//                Expression = new StaticExpression(true),
//                Rules = rules
//            });
//        }

//        public IExpressionEval GetExpression(PlanningContext context)
//        {
//            throw new NotImplementedException();
//        }
//    }
//}
>>>>>>> a6769d2e
<|MERGE_RESOLUTION|>--- conflicted
+++ resolved
@@ -1,116 +1,3 @@
-<<<<<<< HEAD
-﻿using System;
-using System.Collections.Generic;
-using System.Text;
-using System.Threading.Tasks;
-using Microsoft.Bot.Builder.Dialogs;
-using Microsoft.Expressions;
-using Microsoft.Bot.Builder.Dialogs.Expressions;
-
-namespace Microsoft.Bot.Builder.Dialogs.Rules.Rules
-{
-    public class IfPropertyRuleCondition
-    {
-        public IExpression Expression { get; set; }
-        public List<IRule> Rules { get; set; }
-
-    }
-
-    public class IfPropertyRule : IRule
-    {
-        public List<IfPropertyRuleCondition> Conditionals { get; set; }
-
-        public List<IDialog> Steps
-        {
-            get
-            {
-                var steps = new List<IDialog>();
-                Conditionals.ForEach(c => c.Rules.ForEach(r => r.Steps.ForEach(s => steps.Add(s))));
-                return steps;
-            }
-        }
-
-
-        public IfPropertyRule(IExpression expression, List<IRule> rules)
-        {
-            if (expression != null && rules != null)
-            {
-                Conditionals.Add(new IfPropertyRuleCondition()
-                {
-                    Expression = expression,
-                    Rules = rules
-                });
-            }
-        }
-
-        public IfPropertyRule()
-        {
-        }
-
-        public async Task<List<PlanChangeList>> EvaluateAsync(PlanningContext planning, DialogEvent dialogEvent)
-        {
-            // Find first matching conditional
-            var changes = new List<PlanChangeList>();
-
-            for (int i = 0; i < Conditionals.Count; i++)
-            {
-                var conditional = Conditionals[i];
-
-                var result = await conditional.Expression.Parse.Evaluate(planning.State).ConfigureAwait(false);
-                if ((bool)result)
-                {
-                    // Evaluate child rules
-                    for (int j = 0; j < conditional.Rules.Count; j++)
-                    {
-                        var change = await conditional.Rules[j].EvaluateAsync(planning, dialogEvent).ConfigureAwait(false);
-
-                        if (change != null)
-                        {
-                            changes.AddRange(change);
-                        }
-                    }
-
-                    break;
-                }
-            }
-
-            return changes.Count > 0 ? changes : null;
-        }
-
-        public void ElseIf(IExpression expression, List<IRule> rules)
-        {
-            Conditionals.Add(new IfPropertyRuleCondition()
-            {
-                Expression = expression,
-                Rules = rules
-            });
-        }
-
-        public void Else(List<IRule> rules)
-        {
-            Conditionals.Add(new IfPropertyRuleCondition()
-            {
-                Expression = new StaticExpression(true),
-                Rules = rules
-            });
-        }
-
-        internal class StaticExpression : IExpression
-        {
-            private bool result;
-
-            public string Expression { get { return result.ToString();  } }
-
-            public Expression Parse { get { return new Constant(result); } }
-
-            internal StaticExpression(bool result)
-            {
-                this.result = result;
-            }
-        }
-    }
-}
-=======
 ﻿//using System;
 //using System.Collections.Generic;
 //using System.Text;
@@ -212,5 +99,4 @@
 //            throw new NotImplementedException();
 //        }
 //    }
-//}
->>>>>>> a6769d2e
+//}
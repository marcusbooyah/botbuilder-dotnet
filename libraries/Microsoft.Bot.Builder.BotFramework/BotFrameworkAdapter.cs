--- conflicted
+++ resolved
@@ -35,28 +35,8 @@
 
         public new BotFrameworkAdapter Use(Middleware.IMiddleware middleware)
         {
-<<<<<<< HEAD
             base._middlewareSet.Use(middleware);
             return this;
-=======
-            BotAssert.ActivityListNotNull(activities);
-
-            foreach (Activity activity in activities)
-            {
-                if (activity.Type == ActivityTypesEx.Delay)
-                {
-                    // The Activity Schema doesn't have a delay type build in, so it's simulated
-                    // here in the Bot. This matches the behavior in the Node connector. 
-                    int delayMs = (int)activity.Value;
-                    await Task.Delay(delayMs).ConfigureAwait(false);
-                }
-                else
-                {
-                    var connectorClient = new ConnectorClient(new Uri(activity.ServiceUrl), _credentials);
-                    await connectorClient.Conversations.SendToConversationAsync(activity).ConfigureAwait(false);
-                }
-            }
->>>>>>> 89d33347
         }
 
         public async Task ProcessActivty(string authHeader, Activity activity, Func<IBotContext,Task> callback)
@@ -69,7 +49,7 @@
 
         protected async override Task SendActivityImplementation(IBotContext context, IActivity activity)
         {
-            if (activity.Type == "delay")
+            if (activity.Type == ActivityTypesEx.Delay)
             {
                 // The Activity Schema doesn't have a delay type build in, so it's simulated
                 // here in the Bot. This matches the behavior in the Node connector. 

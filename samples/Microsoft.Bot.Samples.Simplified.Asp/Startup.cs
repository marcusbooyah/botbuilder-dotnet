﻿// Copyright (c) Microsoft Corporation. All rights reserved.
// Licensed under the MIT License.

using Microsoft.AspNetCore.Builder;
using Microsoft.AspNetCore.Hosting;
using Microsoft.Bot.Builder.BotFramework;
using Microsoft.Bot.Builder.Middleware;
using Microsoft.Bot.Builder.Storage;
using Microsoft.Extensions.Configuration;
using Microsoft.Extensions.DependencyInjection;
using Microsoft.Extensions.Logging;

namespace Microsoft.Bot.Samples.Simplified.Asp
{
    public class Startup
    {
        public Startup(IHostingEnvironment env)
        {
            var builder = new ConfigurationBuilder()
                .SetBasePath(env.ContentRootPath)
                .AddJsonFile("appsettings.json", optional: true, reloadOnChange: true)
                .AddJsonFile($"appsettings.{env.EnvironmentName}.json", optional: true)
                .AddEnvironmentVariables();
            Configuration = builder.Build();
        }

        public IConfigurationRoot Configuration { get; }

        // This method gets called by the runtime. Use this method to add services to the container.
        public void ConfigureServices(IServiceCollection services)
        {
            services.AddSingleton(_ => Configuration);
            services.AddMvc();

            services.AddSingleton<BotFrameworkAdapter>(serviceProvider =>
            {
<<<<<<< HEAD
                return new Builder.Bot(new BotFrameworkAdapter(Configuration))
                    .Use(new ConversationStateManagerMiddleware(new MemoryStorage()))
                    .Use(new UserStateManagerMiddleware(new MemoryStorage()));
=======
                return new BotFrameworkAdapter(Configuration)
                    .Use(new BotStateManager(new MemoryStorage()));
>>>>>>> 2c839c87
            });
        }

        // This method gets called by the runtime. Use this method to configure the HTTP request pipeline.
        public void Configure(IApplicationBuilder app, IHostingEnvironment env, ILoggerFactory loggerFactory)
        {
            if (env.IsDevelopment())
            {
                app.UseDeveloperExceptionPage();
            }

            app.UseDefaultFiles();
            app.UseStaticFiles();
            app.UseMvc();
        }
    }
}<|MERGE_RESOLUTION|>--- conflicted
+++ resolved
@@ -34,14 +34,9 @@
 
             services.AddSingleton<BotFrameworkAdapter>(serviceProvider =>
             {
-<<<<<<< HEAD
                 return new Builder.Bot(new BotFrameworkAdapter(Configuration))
                     .Use(new ConversationStateManagerMiddleware(new MemoryStorage()))
                     .Use(new UserStateManagerMiddleware(new MemoryStorage()));
-=======
-                return new BotFrameworkAdapter(Configuration)
-                    .Use(new BotStateManager(new MemoryStorage()));
->>>>>>> 2c839c87
             });
         }
 

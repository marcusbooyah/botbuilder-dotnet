--- conflicted
+++ resolved
@@ -50,11 +50,6 @@
                         .AddIntent("cancel", new Regex("cancel(.*)", RegexOptions.IgnoreCase))
                         .AddIntent("confirmYes", new Regex("(yes|yep|yessir|^y$)", RegexOptions.IgnoreCase))
                         .AddIntent("confirmNo", new Regex("(no|nope|^n$)", RegexOptions.IgnoreCase)));
-<<<<<<< HEAD
-                
-                bot.OnReceive(TopicDispatcher); 
-=======
->>>>>>> 003de3fe
             }
         }
 
@@ -99,7 +94,7 @@
         {
             try
             {
-                await adapter.ProcessActivty(this.Request.Headers["Authorization"].FirstOrDefault(), activity, this.BotReceiveHandler);
+                await adapter.ProcessActivty(this.Request.Headers["Authorization"].FirstOrDefault(), activity, this.TopicDispatcher);
                 return this.Ok();
             }
             catch (UnauthorizedAccessException)

--- conflicted
+++ resolved
@@ -1,8 +1,8 @@
 # [Botkit](http://howdy.ai/botkit) - Building Blocks for Building Bots
 
-<!-- [![npm](https://img.shields.io/npm/v/botkit.svg)](https://www.npmjs.com/package/botkit)
+[![npm](https://img.shields.io/npm/v/botkit.svg)](https://www.npmjs.com/package/botkit)
 [![David](https://img.shields.io/david/howdyai/botkit.svg)](https://david-dm.org/howdyai/botkit)
-[![npm](https://img.shields.io/npm/l/botkit.svg)](https://spdx.org/licenses/MIT) -->
+[![npm](https://img.shields.io/npm/l/botkit.svg)](https://spdx.org/licenses/MIT)
 
 Botkit designed to ease the process of designing and running useful, creative bots that live inside [Slack](http://slack.com), [Facebook Messenger](http://facebook.com) and other messaging platforms.
 
@@ -77,7 +77,9 @@
 
 These examples are included in the Botkit [Github repo](https://github.com/howdyai/botkit).
 
-[bot.js](https://github.com/howdyai/botkit/blob/master/bot.js) An example bot that can be connected to your team. Useful as a basis for creating your first bot!
+[slack_bot.js](https://github.com/howdyai/botkit/blob/master/slack_bot.js) An example bot that can be connected to your team. Useful as a basis for creating your first bot!
+
+[facebook_bot.js](https://github.com/howdyai/botkit/blob/master/facebook_bot.js) An example bot that can be connected to your Facebook pge. Useful as a basis for creating your first bot!
 
 [examples/demo_bot.js](https://github.com/howdyai/botkit/blob/master/examples/demo_bot.js) another example bot that uses different ways to send and receive messages.
 
@@ -87,7 +89,6 @@
 
 [example/sentiment_analysis.js](https://github.com/howdyai/botkit/blob/master/examples/sentiment_analysis.js) a simple example of a chatbot using sentiment analysis. Keeps a running score of each user based on positive and negative keywords. Messages and thresholds can be configured.
 
-<!-- Need a Facebook example here -->
 
 ## Basic Usage
 
@@ -419,26 +420,6 @@
     convo.say('Hello!');
     convo.say('Have a nice day!');
 
-<<<<<<< HEAD
-=======
-    //Using attachments
-    var message_with_attachments = {
-      'username': 'My bot' ,
-      'text': 'this is a pre-text',
-      'attachments': [
-        {
-          'fallback': 'To be useful, I need you to invite me in a channel.',
-          'title': 'How can I help you?',
-          'text': ' To be useful, I need you to invite me in a channel ',
-          'color': '#7CD197'
-        }
-      ],
-      'icon_url': 'http://lorempixel.com/48/48'
-    }
-
-    convo.say(message_with_attachments);
-
->>>>>>> d71a2af8
   });
 });
 ```

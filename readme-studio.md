--- conflicted
+++ resolved
@@ -81,28 +81,6 @@
 We also want to validate it against the menu, and if we find one store it for later in the conversation. Also we want to handle any human input errors here by guiding them to hopefully helpful error states. We do this with code that looks something like this:
 ```
 controller.studio.validate('soup','selected_soup', function(convo, next) {
-<<<<<<< HEAD
-  var soup_selection, input = convo.extractResponse('selected_soup');
-  console.log('input: ', input);
-  if(convo.vars.daily_special.name.toLowerCase() === input.toLowerCase()){
-    console.log('selected the dailt special!');
-    soup_selection = convo.vars.daily_special;
-    convo.setVar('soup_selection', soup_selection);
-    convo.changeTopic('soup_selected');
-  }else{
-    var filtered_menu = convo.vars.soup_menu.filter(function(s){
-      return s.name.toLowerCase() === input.toLowerCase();
-    });
-    if(filtered_menu.length === 0){
-      convo.changeTopic('invalid_soup');
-    }else if (filtered_menu.length > 1) {
-      convo.changeTopic('ambiguous_soup');
-    }else {
-      soup_selection = filtered_menu[0];
-      convo.setVar('soup_selection', soup_selection);
-      convo.changeTopic('soup_selected');
-    }
-=======
   var found_soup = [], possible_matches = [], soup_selection, input = convo.extractResponse('selected_soup');
   possible_matches.push(convo.vars.daily_special.name);
   convo.vars.soup_menu.forEach(function(m){
@@ -150,16 +128,10 @@
     convo.setVar('selected_soup_size', selected_soup_size);
     convo.setVar('order_confirmation', '123');
     convo.changeTopic('soup_order_complete');
->>>>>>> 93cb6272
   }
   next();
 });
 ```
-<<<<<<< HEAD
-
-And present a list of sub-options to determine size:
-=======
->>>>>>> 93cb6272
 
 ### Using the After Middleware
 Then we can confirm with the user that the script has their correct order, and provide instructions on how to retrieve their physical order, using following code:
@@ -180,36 +152,25 @@
 
 ## Accessing Botkit Studio from your bot
 ___
-<<<<<<< HEAD
 
-### controller.studio.run(bot, message)
+### controller.studio.run(bot, input_text, user, channel)
 description here
 
-=======
-### controller.studio.run(bot, message)
+### controller.studio.runTrigger(bot, input_text, user, channel)
 description here
 
->>>>>>> 93cb6272
-### controller.studio.runTrigger(bot, message)
-description here
-
-### controller.studio.get(bot, text)
+### controller.studio.get(bot, input_text, user, channel)
 description here
 
 
-### controller.studio.validate(command_name, key, func)
+### controller.studio.validate(command_name, variable_name, function)
 description here
 
-### controller.studio.before(command_name, func)
+### controller.studio.before(command_name, function)
 description here
 
-### controller.studio.after(command_name, func)
+### controller.studio.after(command_name, function)
 description here
-
-<<<<<<< HEAD
-
-=======
->>>>>>> 93cb6272
 
 ## Hosting
 ___
